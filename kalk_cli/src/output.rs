--- conflicted
+++ resolved
@@ -16,15 +16,9 @@
 
                 let num = if exp <= 0 {
                     // 0 < x < 1
-<<<<<<< HEAD
                     format!("0.{}{}", "0".repeat(exp.abs() as usize), digits)
                         .trim_end_matches('0')
                         .to_string()
-=======
-                        format!("0.{}{}", "0".repeat(exp.abs() as usize), digits)
-                            .trim_end_matches('0')
-                            .to_string()
->>>>>>> ed98a8d3
                 } else if use_sci_notation || result.fract() != 0 {
                     // Insert the comma if there are supposed to be decimals.
                     let mut chars: Vec<char> = digits
@@ -33,11 +27,7 @@
                         .chars()
                         .collect();
                     chars.insert(comma_pos, '.');
-<<<<<<< HEAD
-                    chars.into_iter().collect::<String>().to_string()
-=======
                     chars.into_iter().collect::<String>()
->>>>>>> ed98a8d3
                 } else {
                     // Regular number
                     digits[..(exp as usize)].to_string()
